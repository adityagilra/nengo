import errno
import multiprocessing
import os
import timeit

import numpy as np
from numpy.testing import assert_equal
import pytest

import nengo
from nengo.cache import DecoderCache, Fingerprint, get_fragment_size
from nengo.exceptions import FingerprintError
from nengo.solvers import LstsqL2
from nengo.utils.compat import int_types


class SolverMock(object):
    n_calls = {}

    def __init__(self, name='solver_mock'):
        self.n_calls[self] = 0
        self.__module__ = __name__
        self.__name__ = name

    def __call__(self, solver, neuron_type, gain, bias, x, targets,
                 rng=np.random, E=None):
        self.n_calls[self] += 1
        if E is None:
            return np.random.rand(x.shape[1], targets.shape[1]), {'info': 'v'}
        else:
            return np.random.rand(x.shape[1], E.shape[1]), {'info': 'v'}


def get_solver_test_args():
    M = 100
    N = 10
    D = 2
    return {
        'solver': nengo.solvers.LstsqL2nz(),
        'neuron_type': nengo.LIF(),
        'gain': np.ones(N),
        'bias': np.ones(N),
        'x': np.ones((M, D)),
        'targets': np.ones((M, N)),
        'rng': np.random.RandomState(42),
    }


def get_weight_solver_test_args():
    M = 100
    N = 10
    N2 = 5
    D = 2
    return {
        'solver': nengo.solvers.LstsqL2nz(),
        'neuron_type': nengo.LIF(),
        'gain': np.ones(N),
        'bias': np.ones(N),
        'x': np.ones((M, D)),
        'targets': np.ones((M, N)),
        'rng': np.random.RandomState(42),
        'E': np.ones((D, N2)),
    }


def test_decoder_cache(tmpdir):
    cache_dir = str(tmpdir)

    # Basic test, that results are cached.
    with DecoderCache(cache_dir=cache_dir) as cache:
        solver_mock = SolverMock()
        decoders1, solver_info1 = cache.wrap_solver(solver_mock)(
            **get_solver_test_args())
        assert SolverMock.n_calls[solver_mock] == 1
        decoders2, solver_info2 = cache.wrap_solver(solver_mock)(
            **get_solver_test_args())
        assert SolverMock.n_calls[solver_mock] == 1  # result read from cache?
        assert_equal(decoders1, decoders2)
        assert solver_info1 == solver_info2

        solver_args = get_solver_test_args()
        solver_args['gain'] *= 2
        decoders3, solver_info3 = cache.wrap_solver(solver_mock)(**solver_args)
        assert SolverMock.n_calls[solver_mock] == 2
        assert np.any(decoders1 != decoders3)

        # Test that the cache does not load results of another solver.
        another_solver = SolverMock('another_solver')
        cache.wrap_solver(another_solver)(**get_solver_test_args())
        assert SolverMock.n_calls[another_solver] == 1


def test_corrupted_decoder_cache(tmpdir):
    cache_dir = str(tmpdir)

    with DecoderCache(cache_dir=cache_dir) as cache:
        solver_mock = SolverMock()
        cache.wrap_solver(solver_mock)(**get_solver_test_args())
        assert SolverMock.n_calls[solver_mock] == 1

        # corrupt the cache
        for path in cache.get_files():
            with open(path, 'w') as f:
                f.write('corrupted')

        cache.wrap_solver(solver_mock)(**get_solver_test_args())
        assert SolverMock.n_calls[solver_mock] == 2


def test_decoder_cache_invalidation(tmpdir):
    cache_dir = str(tmpdir)
    solver_mock = SolverMock()

    # Basic test, that results are cached.
    with DecoderCache(cache_dir=cache_dir) as cache:
        cache.wrap_solver(solver_mock)(**get_solver_test_args())
        assert SolverMock.n_calls[solver_mock] == 1
        cache.invalidate()
        cache.wrap_solver(solver_mock)(**get_solver_test_args())
        assert SolverMock.n_calls[solver_mock] == 2


def test_decoder_cache_size_includes_overhead(tmpdir):
    cache_dir = str(tmpdir)
    solver_mock = SolverMock()

    with DecoderCache(cache_dir=cache_dir) as cache:
        cache.wrap_solver(solver_mock)(**get_solver_test_args())

        fragment_size = get_fragment_size(cache_dir)
        actual_size = sum(os.stat(p).st_size for p in cache.get_files())
        assert actual_size % fragment_size != 0, (
            'Test succeeded by chance. Adjust get_solver_test_args() to '
            'produce date not aligned with the files system fragment size.')

        assert cache.get_size_in_bytes() % fragment_size == 0


def test_decoder_cache_shrinking(tmpdir):
    cache_dir = str(tmpdir)
    solver_mock = SolverMock()
    another_solver = SolverMock('another_solver')

    with DecoderCache(cache_dir=cache_dir) as cache:
        cache.wrap_solver(solver_mock)(**get_solver_test_args())

<<<<<<< HEAD
        # Ensure differing time stamps (depending on the file system the timestamp
        # resolution might be as bad as 1 day).
=======
        # Ensure differing time stamps (depending on the file system the
        # timestamp resolution might be as bad as 1 day).
>>>>>>> bdcb2c00
        for path in cache.get_files():
            timestamp = os.stat(path).st_atime
            timestamp -= 60 * 60 * 24 * 2  # 2 days
            os.utime(path, (timestamp, timestamp))

    with DecoderCache(cache_dir=cache_dir) as cache:
        cache.wrap_solver(another_solver)(**get_solver_test_args())

        cache_size = cache.get_size_in_bytes()
        assert cache_size > 0

        cache.shrink(cache_size - 1)

        # check that older cached result was removed
        assert SolverMock.n_calls[solver_mock] == 1
        cache.wrap_solver(another_solver)(**get_solver_test_args())
        cache.wrap_solver(solver_mock)(**get_solver_test_args())
        assert SolverMock.n_calls[solver_mock] == 2
        assert SolverMock.n_calls[another_solver] == 1


def test_decoder_cache_shrink_threadsafe(monkeypatch, tmpdir):
    """Tests that shrink handles files deleted by other processes."""
    cache_dir = str(tmpdir)
    solver_mock = SolverMock()
    another_solver = SolverMock('another_solver')

    with DecoderCache(cache_dir=cache_dir) as cache:
        cache.wrap_solver(solver_mock)(**get_solver_test_args())
        limit = cache.get_size()

        # Ensure differing time stamps (depending on the file system the
        # timestamp resolution might be as bad as 1 day).
        for filename in os.listdir(cache.cache_dir):
            path = os.path.join(cache.cache_dir, filename)
            timestamp = os.stat(path).st_atime
            timestamp -= 60 * 60 * 24 * 2  # 2 days
            os.utime(path, (timestamp, timestamp))

        cache.wrap_solver(another_solver)(**get_solver_test_args())

        cache_size = cache.get_size_in_bytes()
        assert cache_size > 0

        def raise_file_not_found(orig_fn):
            def fn(filename, *args, **kwargs):
                if filename.endswith('.lock'):
                    return orig_fn(filename, *args, **kwargs)
                raise OSError(errno.ENOENT, "File not found.")
            return fn

        monkeypatch.setattr(cache, 'get_size_in_bytes', lambda: cache_size)
        monkeypatch.setattr('os.stat', raise_file_not_found(os.stat))
        monkeypatch.setattr('os.remove', raise_file_not_found(os.remove))
        monkeypatch.setattr('os.unlink', raise_file_not_found(os.unlink))

        cache.shrink(limit)


def test_decoder_cache_with_E_argument_to_solver(tmpdir):
    cache_dir = str(tmpdir)
    solver_mock = SolverMock()

    with DecoderCache(cache_dir=cache_dir) as cache:
        decoders1, solver_info1 = cache.wrap_solver(solver_mock)(
            **get_weight_solver_test_args())
        assert SolverMock.n_calls[solver_mock] == 1
        decoders2, solver_info2 = cache.wrap_solver(solver_mock)(
            **get_weight_solver_test_args())
        assert SolverMock.n_calls[solver_mock] == 1  # read from cache?
        assert_equal(decoders1, decoders2)
        assert solver_info1 == solver_info2


class DummyA(object):
    def __init__(self, attr=0):
        self.attr = attr


class DummyB(object):
    def __init__(self, attr=0):
        self.attr = attr


def dummy_fn_a(arg):
    pass


def dummy_fn_b(arg):
    pass


@pytest.mark.parametrize('reference, equal, different', (
    (True, True, False),             # bool
    (False, False, True),            # bool
    (1.0, 1.0, 2.0),                 # float
    (1.0 + 2.0j, 1 + 2j, 2.0 + 1j),  # complex
    (b'a', b'a', b'b'),              # bytes
    (u'a', u'a', u'b'),              # unicode string
    (np.eye(2), np.eye(2), np.array([[0, 1], [1, 0]])),      # array
    ({'a': 1, 'b': 2}, {'a': 1, 'b': 2}, {'a': 2, 'b': 1}),  # dict
    ((1, 2), (1, 2), (2, 1)),        # tuple
    ([1, 2], [1, 2], [2, 1]),        # list
    (DummyA(), DummyA(), DummyB()),  # object instance
    (DummyA(1), DummyA(1), DummyA(2)),     # object instance
    (dummy_fn_a, dummy_fn_a, dummy_fn_b),  # function
    (LstsqL2(reg=.1), LstsqL2(reg=.1), LstsqL2(reg=.2)),     # solver
) + tuple((typ(1), typ(1), typ(2)) for typ in int_types))
def test_fingerprinting(reference, equal, different):
    assert str(Fingerprint(reference)) == str(Fingerprint(equal))
    assert str(Fingerprint(reference)) != str(Fingerprint(different))


def test_fails_for_lambda_expression():
    with pytest.raises(FingerprintError):
        Fingerprint(lambda x: x)


def test_cache_works(tmpdir, RefSimulator, seed):
    cache_dir = str(tmpdir)

    model = nengo.Network(seed=seed)
    with model:
        nengo.Connection(nengo.Ensemble(10, 1), nengo.Ensemble(10, 1))

    assert len(os.listdir(cache_dir)) == 0
    with RefSimulator(model, model=nengo.builder.Model(
            RefSimulator, dt=0.001,
            decoder_cache=DecoderCache(cache_dir=cache_dir))):
        assert len(os.listdir(cache_dir)) == 3  # legacy.txt, index, and *.nco


def test_cache_not_used_without_seed(tmpdir, RefSimulator):
    cache_dir = str(tmpdir)

    model = nengo.Network()
    with model:
        nengo.Connection(nengo.Ensemble(10, 1), nengo.Ensemble(10, 1))

    assert len(os.listdir(cache_dir)) == 0
    with RefSimulator(model, model=nengo.builder.Model(
            RefSimulator, dt=0.001,
            decoder_cache=DecoderCache(cache_dir=cache_dir))):
        assert len(os.listdir(cache_dir)) == 2  # legacy.txt and index


def build_many_ensembles(cache_dir, RefSimulator):
    with nengo.Network(seed=1) as model:
        for _ in range(100):
            nengo.Connection(nengo.Ensemble(10, 1), nengo.Ensemble(10, 1))

    with RefSimulator(model, model=nengo.builder.Model(
            dt=0.001, decoder_cache=DecoderCache(cache_dir=cache_dir))):
        pass


@pytest.mark.slow
def test_cache_concurrency(tmpdir, RefSimulator):
    cache_dir = str(tmpdir)

    n_processes = 100
    processes = [
        multiprocessing.Process(
            target=build_many_ensembles, args=(cache_dir, RefSimulator))
        for _ in range(n_processes)]
    for p in processes:
        p.start()
    for p in processes:
        p.join(60)
    for p in processes:
        assert p.exitcode == 0


def reject_outliers(data):
    med = np.median(data)
    limits = 1.5 * (np.percentile(data, [25, 75]) - med) + med
    return np.asarray(data)[np.logical_and(data > limits[0], data < limits[1])]


class TestCacheBenchmark(object):
    n_trials = 25

    setup = '''
import numpy as np
import nengo
import nengo.cache
from nengo.rc import rc

rc.set("decoder_cache", "path", {tmpdir!r})

model = nengo.Network(seed=1)
with model:
    a = nengo.Ensemble({N}, dimensions={D}, n_eval_points={M})
    b = nengo.Ensemble({N}, dimensions={D}, n_eval_points={M})
    conn = nengo.Connection(a, b)
    '''

    without_cache = {
        'rc': 'rc.set("decoder_cache", "enabled", "False")',
        'stmt': 'sim = nengo.Simulator(model)'
    }

    with_cache_miss_ro = {
        'rc': '''
with nengo.cache.DecoderCache() as cache:
    cache.invalidate()
rc.set("decoder_cache", "enabled", "True")
rc.set("decoder_cache", "readonly", "True")
''',
        'stmt': '''
with nengo.Simulator(model):
    pass
'''
    }

    with_cache_miss = {
        'rc': '''
with nengo.cache.DecoderCache() as cache:
    cache.invalidate()
rc.set("decoder_cache", "enabled", "True")
rc.set("decoder_cache", "readonly", "False")
''',
        'stmt': '''
with nengo.Simulator(model):
    pass
'''
    }

    with_cache_hit = {
        'rc': '''
rc.set("decoder_cache", "enabled", "True")
rc.set("decoder_cache", "readonly", "False")
with nengo.Simulator(model):
    pass
''',
        'stmt': '''
with nengo.Simulator(model):
    pass
'''
    }

    labels = ["no cache", "cache miss", "cache miss ro", "cache hit"]
    keys = [l.replace(' ', '_') for l in labels]
    param_to_axis_label = {
        'D': "dimensions",
        'N': "neurons",
        'M': "evaluation points"
    }
    defaults = {'D': 1, 'N': 50, 'M': 1000}

    def time_code(self, code, **kwargs):
        return timeit.repeat(
            stmt=code['stmt'], setup=self.setup.format(**kwargs) + code['rc'],
            number=1, repeat=self.n_trials)

    def time_all(self, **kwargs):
        return (self.time_code(self.without_cache, **kwargs),
                self.time_code(self.with_cache_miss, **kwargs),
                self.time_code(self.with_cache_miss_ro, **kwargs),
                self.time_code(self.with_cache_hit, **kwargs))

    def get_args(self, varying_param, value):
        args = dict(self.defaults)  # make a copy
        args[varying_param] = value
        return args

    @pytest.mark.slow
    @pytest.mark.noassertions
    @pytest.mark.parametrize('varying_param', ['D', 'N', 'M'])
    def test_cache_benchmark(self, tmpdir, varying_param, analytics, plt):
        varying = {
            'D': np.asarray(np.linspace(1, 512, 10), dtype=int),
            'N': np.asarray(np.linspace(10, 500, 8), dtype=int),
            'M': np.asarray(np.linspace(750, 2500, 8), dtype=int)
        }[varying_param]
        axis_label = self.param_to_axis_label[varying_param]

        times = [
            self.time_all(
                tmpdir=str(tmpdir), **self.get_args(varying_param, v))
            for v in varying]

        for i, data in enumerate(zip(*times)):
            plt.plot(varying, np.median(data, axis=1), label=self.labels[i])
            plt.xlim(right=varying[-1])
            analytics.add_data(varying_param, varying, axis_label)
            analytics.add_data(self.keys[i], data)

        plt.xlabel("Number of %s" % axis_label)
        plt.ylabel("Build time (s)")
        plt.legend(loc='best')

    @pytest.mark.compare
    @pytest.mark.parametrize('varying_param', ['D', 'N', 'M'])
    def test_compare_cache_benchmark(
            self, varying_param, analytics_data, plt, logger):
        stats = pytest.importorskip('scipy.stats')

        d1, d2 = analytics_data
        assert np.all(d1[varying_param] == d2[varying_param]), (
            'Cannot compare different parametrizations')
        axis_label = self.param_to_axis_label[varying_param]

        logger.info("Cache, varying %s:", axis_label)
        for label, key in zip(self.labels, self.keys):
            clean_d1 = [reject_outliers(d) for d in d1[key]]
            clean_d2 = [reject_outliers(d) for d in d2[key]]
            diff = [np.median(b) - np.median(a)
                    for a, b in zip(clean_d1, clean_d2)]

            p_values = np.array([2. * stats.mannwhitneyu(a, b)[1]
                                 for a, b in zip(clean_d1, clean_d2)])
            overall_p = 1. - np.prod(1. - p_values)
            if overall_p < .05:
                logger.info("  %s: Significant change (p <= %.3f). See plots.",
                            label, np.ceil(overall_p * 1000.) / 1000.)
            else:
                logger.info("  %s: No significant change.", label)

            plt.plot(d1[varying_param], diff, label=label)

        plt.xlabel("Number of %s" % axis_label)
        plt.ylabel("Difference in build time (s)")
        plt.legend(loc='best')


class TestCacheShrinkBenchmark(object):
    n_trials = 50

    setup = '''
import numpy as np
import nengo
import nengo.cache
from nengo.rc import rc

rc.set("decoder_cache", "path", {tmpdir!r})

for i in range(10):
    model = nengo.Network(seed=i)
    with model:
        a = nengo.networks.EnsembleArray(10, 128, 1)
        b = nengo.networks.EnsembleArray(10, 128, 1)
        conn = nengo.Connection(a.output, b.input)
    with nengo.Simulator(model):
        pass

rc.set("decoder_cache", "size", "0KB")
cache = nengo.cache.DecoderCache()
    '''

    stmt = 'cache.shrink()'

    @pytest.mark.slow
    @pytest.mark.noassertions
    def test_cache_shrink_benchmark(self, tmpdir, analytics, logger):
        times = timeit.repeat(
            stmt=self.stmt, setup=self.setup.format(tmpdir=str(tmpdir)),
            number=1, repeat=self.n_trials)
        logger.info("Shrink took a minimum of %f seconds.", np.min(times))
        logger.info("Shrink took a %f seconds on average.", np.mean(times))
        logger.info(
            "Shrink took a %f seconds on average with outliers rejected.",
            np.mean(reject_outliers(times)))
        analytics.add_data('times', times)

    @pytest.mark.compare
    def test_compare_cache_shrink_benchmark(self, analytics_data, plt, logger):
        stats = pytest.importorskip('scipy.stats')

        d1, d2 = (x['times'] for x in analytics_data)
        clean_d1 = reject_outliers(d1)
        clean_d2 = reject_outliers(d2)

        diff = np.median(clean_d2) - np.median(clean_d1)

        p_value = 2. * stats.mannwhitneyu(clean_d1, clean_d2)[1]
        if p_value < .05:
            logger.info("Significant change of %d seconds (p <= %.3f).",
                        diff, np.ceil(p_value * 1000.) / 1000.)
        else:
            logger.info("No significant change (%d).", diff)
        logger.info("Speed up: %s", np.median(clean_d1) / np.median(clean_d2))

        plt.scatter(np.ones_like(d1), d1, c='b')
        plt.scatter(2 * np.ones_like(d2), d2, c='g')<|MERGE_RESOLUTION|>--- conflicted
+++ resolved
@@ -144,13 +144,8 @@
     with DecoderCache(cache_dir=cache_dir) as cache:
         cache.wrap_solver(solver_mock)(**get_solver_test_args())
 
-<<<<<<< HEAD
-        # Ensure differing time stamps (depending on the file system the timestamp
-        # resolution might be as bad as 1 day).
-=======
         # Ensure differing time stamps (depending on the file system the
         # timestamp resolution might be as bad as 1 day).
->>>>>>> bdcb2c00
         for path in cache.get_files():
             timestamp = os.stat(path).st_atime
             timestamp -= 60 * 60 * 24 * 2  # 2 days
