"""Caching capabilities for a faster build process."""

import errno
import hashlib
import inspect
import logging
import os
import shutil
import struct
from uuid import uuid1
import warnings

import numpy as np

from nengo.exceptions import FingerprintError, TimeoutError
from nengo.rc import rc
from nengo.utils import nco
from nengo.utils.cache import byte_align, bytes2human, human2bytes
from nengo.utils.compat import is_string, pickle, PY2
from nengo.utils.lock import FileLock

logger = logging.getLogger(__name__)


def get_fragment_size(path):
    try:
        return os.statvfs(path).f_frsize
    except AttributeError:  # no statvfs on Windows
        return 4096  # correct value in 99% of cases


def safe_stat(path):
    """Does os.stat, but fails gracefully in case of an OSError."""
    try:
        return os.stat(path)
    except OSError as err:
        logger.warning("OSError during safe_stat: %s", err)
    return None


def safe_remove(path):
    """Does os.remove, but fails gracefully in case of an OSError."""
    try:
        os.remove(path)
    except OSError as err:
        logger.warning("OSError during safe_remove: %s", err)


def safe_makedirs(path):
    if not os.path.exists(path):
        try:
            os.makedirs(path)
        except OSError as err:
            logger.warning("OSError during safe_makedirs: %s", err)


class Fingerprint(object):
    """Fingerprint of an object instance.

    A finger print is equal for two instances if and only if they are of the
    same type and have the same attributes.

    The fingerprint will be used as identification for caching.

    Parameters
    ----------
    obj : object
        Object to fingerprint.
    """

    __slots__ = ['fingerprint']

    def __init__(self, obj):
        self.fingerprint = hashlib.sha1()
        try:
            self.fingerprint.update(pickle.dumps(obj, pickle.HIGHEST_PROTOCOL))
        except Exception as err:
            raise FingerprintError(str(err))

    def __str__(self):
        return self.fingerprint.hexdigest()


class CacheIndex(object):
    def __init__(self, filename):
        self.filename = filename
        self._lock = FileLock(self.filename + '.lock')
        self._index = None
        self._updates = {}
        self._deletes = set()
        self._removed_files = set()

    def __getitem__(self, key):
        if key in self._updates:
            return self._updates[key]
        else:
            return self._index[key]

    def __setitem__(self, key, value):
        self._updates[key] = value

    def __delitem__(self, key):
        self._deletes.add(key)

    def remove_file_entry(self, filename):
        self._removed_files.add(filename)

    def __enter__(self):
        with self._lock:
            self._index = self._load_index()
        return self

    def __exit__(self, exc_type, exc_value, traceback):
        self.sync()

    def _load_index(self):
        assert self._lock.acquired
        try:
            with open(self.filename, 'rb') as f:
                return pickle.load(f)
        except IOError as err:
            if err.errno == errno.ENOENT:
                return {}
            else:
                raise

    def sync(self):
        try:
            with self._lock:
                self._index = self._load_index()
                self._index.update(self._updates)

                for key in self._deletes:
                    del self._index[key]

                with open(self.filename, 'wb') as f:
                    pickle.dump(
                        {k: v for k, v in self._index.items()
                         if v[0] not in self._removed_files},
                        f, pickle.HIGHEST_PROTOCOL)
        except TimeoutError:
            warnings.warn(
                "Decoder cache index could not acquire lock. "
                "Cache index was not synced.")

        self._updates.clear()
        self._deletes.clear()


class DecoderCache(object):
    """Cache for decoders.

    Hashes the arguments to the decoder solver and stores the result in a file
    which will be reused in later calls with the same arguments.

    Be aware that decoders should not use any global state, but only values
    passed and attributes of the object instance. Otherwise the wrong solver
    results might get loaded from the cache.

    Parameters
    ----------
    readonly : bool
        Indicates that already existing items in the cache will be used, but no
        new items will be written to the disk in case of a cache miss.
    cache_dir : str or None
        Path to the directory in which the cache will be stored. It will be
        created if it does not exists. Will use the value returned by
        :func:`get_default_dir`, if `None`.
    """

    _CACHE_EXT = '.nco'
    _INDEX = 'index'
    _LEGACY = 'legacy.txt'
    _LEGACY_VERSION = 1
    _PICKLE_PROTOCOL = pickle.HIGHEST_PROTOCOL

    def __init__(self, readonly=False, cache_dir=None):
        self.readonly = readonly
        if cache_dir is None:
            cache_dir = self.get_default_dir()
        self.cache_dir = cache_dir
        safe_makedirs(self.cache_dir)
        self._fragment_size = get_fragment_size(self.cache_dir)
<<<<<<< HEAD
        self._index = {}
=======
        self._index = None
>>>>>>> bdcb2c00
        self._fd = None

    def _get_fd(self):
        if self._fd is None:
            self._fd = open(self._key2path(str(uuid1())), 'wb')
        return self._fd

    def _close_fd(self):
        if self._fd is not None:
            self._fd.close()
            self._fd = None

    def __enter__(self):
        try:
            self._remove_legacy_files()
            self._index = CacheIndex(os.path.join(self.cache_dir, self._INDEX))
            self._index.__enter__()
        except TimeoutError:
            warnings.warn(
                "Decoder cache could not acquire lock and was deactivated.")
            self.readonly = True
        return self

    def __exit__(self, exc_type, exc_value, traceback):
        self._close_fd()
<<<<<<< HEAD
        if hasattr(self._index, '__exit__'):
=======
        if self._index is not None:
>>>>>>> bdcb2c00
            return self._index.__exit__(exc_type, exc_value, traceback)

    def get_files(self):
        """Returns all of the files in the cache.

        Returns
        -------
        list of (str, int) tuples
        """
        files = []
        for subdir in os.listdir(self.cache_dir):
            path = os.path.join(self.cache_dir, subdir)
            if os.path.isdir(path):
                files.extend(os.path.join(path, f) for f in os.listdir(path))
        return files

    def get_size_in_bytes(self):
        """Returns the size of the cache in bytes as an int.

        Returns
        -------
        int
        """
        stats = (safe_stat(f) for f in self.get_files())
        return sum(byte_align(st.st_size, self._fragment_size)
                   for st in stats if st is not None)

    def get_size(self):
        """Returns the size of the cache with units as a string.

        Returns
        -------
        str
        """
        return bytes2human(self.get_size_in_bytes())

    def shrink(self, limit=None):
        """Reduces the size of the cache to meet a limit.

        Parameters
        ----------
        limit : int, optional
            Maximum size of the cache in bytes.
        """
        if self.readonly:
            return

        if limit is None:
            limit = rc.get('decoder_cache', 'size')
        if is_string(limit):
            limit = human2bytes(limit)

        self._close_fd()

        fileinfo = []
        excess = -limit
        for path in self.get_files():
            stat = safe_stat(path)
            if stat is not None:
                aligned_size = byte_align(stat.st_size, self._fragment_size)
                excess += aligned_size
                fileinfo.append((stat.st_atime, aligned_size, path))

        # Remove the least recently accessed first
        fileinfo.sort()

        for _, size, path in fileinfo:
            if excess <= 0:
                break

            excess -= size
            self._index.remove_file_entry(path)
            safe_remove(path)

        self._index.sync()

    def invalidate(self):
        """Invalidates the cache (i.e. removes all cache files)."""
        self._close_fd()
        for path in self.get_files():
            safe_remove(path)

    def _check_legacy_file(self):
        """Checks if the legacy file is up to date."""
        legacy_file = os.path.join(self.cache_dir, self._LEGACY)
        if os.path.exists(legacy_file):
            with open(legacy_file, 'r') as lf:
                text = lf.read()
            try:
                lv, pp = tuple(int(x.strip()) for x in text.split('.'))
            except ValueError:
                # Will be raised with old legacy.txt format
                lv = pp = -1
        else:
            lv = pp = -1
        return lv == self._LEGACY_VERSION and pp == self._PICKLE_PROTOCOL

    def _write_legacy_file(self):
        """Writes a legacy file, indicating that legacy files do not exist."""
        legacy_file = os.path.join(self.cache_dir, self._LEGACY)
        with open(legacy_file, 'w') as lf:
            lf.write("%d.%d\n" % (self._LEGACY_VERSION, self._PICKLE_PROTOCOL))

    def _remove_legacy_files(self):
        """Remove files from now invalid locations in the cache.

        This will not remove any files if a legacy file exists and is
        up to date. Once legacy files are removed, a legacy file will be
        written to avoid a costly ``os.listdir`` after calling this.
        """
        lock_filename = 'legacy.lock'
        with FileLock(os.path.join(self.cache_dir, lock_filename)):
            if self._check_legacy_file():
                return

            for f in os.listdir(self.cache_dir):
                if f == lock_filename:
                    continue
                path = os.path.join(self.cache_dir, f)
                if os.path.isdir(path):
                    shutil.rmtree(path)
                else:
                    os.remove(path)

            self._write_legacy_file()

    @staticmethod
    def get_default_dir():
        """Returns the default location of the cache.

        Returns
        -------
        str
        """
        return rc.get('decoder_cache', 'path')

    def wrap_solver(self, solver_fn):
        """Takes a decoder solver and wraps it to use caching.

        Parameters
        ----------
        solver : func
            Decoder solver to wrap for caching.

        Returns
        -------
        func
            Wrapped decoder solver.
        """
        def cached_solver(solver, neuron_type, gain, bias, x, targets,
                          rng=None, E=None):
            try:
                args, _, _, defaults = inspect.getargspec(solver)
            except TypeError:
                args, _, _, defaults = inspect.getargspec(solver.__call__)
            args = args[-len(defaults):]
            if rng is None and 'rng' in args:
                rng = defaults[args.index('rng')]
            if E is None and 'E' in args:
                E = defaults[args.index('E')]

            key = self._get_cache_key(
                solver_fn, solver, neuron_type, gain, bias, x, targets, rng, E)
            try:
                path, start, end = self._index[key]
                if self._fd is not None:
                    self._fd.flush()
                with open(path, 'rb') as f:
                    f.seek(start)
                    solver_info, decoders = nco.read(f)
            except:
                logger.debug("Cache miss [%s].", key)
                decoders, solver_info = solver_fn(
                    solver, neuron_type, gain, bias, x, targets, rng=rng, E=E)
                if not self.readonly:
                    fd = self._get_fd()
                    start = fd.tell()
                    nco.write(fd, solver_info, decoders)
                    end = fd.tell()
                    self._index[key] = (fd.name, start, end)
            else:
                logger.debug("Cache hit [%s]: Loaded stored decoders.", key)
            return decoders, solver_info
        return cached_solver

    def _get_cache_key(self, solver_fn, solver, neuron_type, gain, bias,
                       x, targets, rng, E):
        h = hashlib.sha1()

        if PY2:
            h.update(str(Fingerprint(solver_fn)))
            h.update(str(Fingerprint(solver)))
            h.update(str(Fingerprint(neuron_type)))
        else:
            h.update(str(Fingerprint(solver_fn)).encode('utf-8'))
            h.update(str(Fingerprint(solver)).encode('utf-8'))
            h.update(str(Fingerprint(neuron_type)).encode('utf-8'))

        h.update(np.ascontiguousarray(gain).data)
        h.update(np.ascontiguousarray(bias).data)
        h.update(np.ascontiguousarray(x).data)
        h.update(np.ascontiguousarray(targets).data)

        # rng format doc:
        # noqa <http://docs.scipy.org/doc/numpy/reference/generated/numpy.random.RandomState.get_state.html#numpy.random.RandomState.get_state>
        state = rng.get_state()
        h.update(state[0].encode())  # string 'MT19937'
        h.update(state[1].data)  # 1-D array of 624 unsigned integer keys
        h.update(struct.pack('q', state[2]))  # integer pos
        h.update(struct.pack('q', state[3]))  # integer has_gauss
        h.update(struct.pack('d', state[4]))  # float cached_gaussian

        if E is not None:
            h.update(np.ascontiguousarray(E).data)
        return h.hexdigest()

    def _key2path(self, key):
        prefix = key[:2]
        suffix = key[2:]
        directory = os.path.join(self.cache_dir, prefix)
        safe_makedirs(directory)
        return os.path.join(directory, suffix + self._CACHE_EXT)


class NoDecoderCache(object):
    """Provides the same interface as :class:`DecoderCache` without caching."""

    def __enter__(self):
        return self

    def __exit__(self, exc_type, exc_value, traceback):
        pass

    def wrap_solver(self, solver_fn):
        return solver_fn

    def get_size_in_bytes(self):
        return 0

    def get_size(self):
        return '0 B'

    def shrink(self, limit=0):
        pass

    def invalidate(self):
        pass


def get_default_decoder_cache():
    if rc.getboolean('decoder_cache', 'enabled'):
        decoder_cache = DecoderCache(
            rc.getboolean('decoder_cache', 'readonly'))
    else:
        decoder_cache = NoDecoderCache()
    return decoder_cache<|MERGE_RESOLUTION|>--- conflicted
+++ resolved
@@ -181,11 +181,7 @@
         self.cache_dir = cache_dir
         safe_makedirs(self.cache_dir)
         self._fragment_size = get_fragment_size(self.cache_dir)
-<<<<<<< HEAD
-        self._index = {}
-=======
         self._index = None
->>>>>>> bdcb2c00
         self._fd = None
 
     def _get_fd(self):
@@ -211,11 +207,7 @@
 
     def __exit__(self, exc_type, exc_value, traceback):
         self._close_fd()
-<<<<<<< HEAD
-        if hasattr(self._index, '__exit__'):
-=======
         if self._index is not None:
->>>>>>> bdcb2c00
             return self._index.__exit__(exc_type, exc_value, traceback)
 
     def get_files(self):
