"""Operators represent calculations that will occur in the simulation.

This code adapted from sigops/operator.py and sigops/operators.py
(https://github.com/jaberg/sigops).
This modified code is included under the terms of their license:

Copyright (c) 2014, James Bergstra
All rights reserved.

Redistribution and use in source and binary forms, with or without
modification, are permitted provided that the following conditions are
met:

1. Redistributions of source code must retain the above copyright
   notice, this list of conditions and the following disclaimer.

2. Redistributions in binary form must reproduce the above copyright
   notice, this list of conditions and the following disclaimer in the
   documentation and/or other materials provided with the
   distribution.

THIS SOFTWARE IS PROVIDED BY THE COPYRIGHT HOLDERS AND CONTRIBUTORS
"AS IS" AND ANY EXPRESS OR IMPLIED WARRANTIES, INCLUDING, BUT NOT
LIMITED TO, THE IMPLIED WARRANTIES OF MERCHANTABILITY AND FITNESS FOR
A PARTICULAR PURPOSE ARE DISCLAIMED. IN NO EVENT SHALL THE COPYRIGHT
HOLDER OR CONTRIBUTORS BE LIABLE FOR ANY DIRECT, INDIRECT, INCIDENTAL,
SPECIAL, EXEMPLARY, OR CONSEQUENTIAL DAMAGES (INCLUDING, BUT NOT
LIMITED TO, PROCUREMENT OF SUBSTITUTE GOODS OR SERVICES; LOSS OF USE,
DATA, OR PROFITS; OR BUSINESS INTERRUPTION) HOWEVER CAUSED AND ON ANY
THEORY OF LIABILITY, WHETHER IN CONTRACT, STRICT LIABILITY, OR TORT
(INCLUDING NEGLIGENCE OR OTHERWISE) ARISING IN ANY WAY OUT OF THE USE
OF THIS SOFTWARE, EVEN IF ADVISED OF THE POSSIBILITY OF SUCH DAMAGE.
"""

import numpy as np

from nengo.builder.signal import Signal
import nengo.utils.numpy as npext
from nengo.exceptions import BuildError, SimulationError


class Operator(object):
    """Base class for operator instances understood by Nengo.

    During one simulator timestep, a `.Signal` can experience

    1. at most one set operator (optional)
    2. any number of increments
    3. any number of reads
    4. at most one update

    in this specific order.

    A ``set`` defines the state of the signal at time :math:`t`, the start
    of the simulation timestep. That state can then be modified by
    ``increment`` operations. A signal's state will only be ``read`` after
    all increments are complete. The state is then finalized by an ``update``,
    which denotes the state that the signal should be at time :math:`t + dt`.

    Each operator must keep track of the signals that it manipulates,
    and which of these four types of manipulations is done to each signal
    so that the simulator can order all of the operators properly.

    .. note:: There are intentionally no default values for the
              `~.Operator.reads`, `~.Operator.sets`, `~.Operator.incs`,
              and `~.Operator.updates` properties to ensure that subclasses
              explicitly set these values.

    Parameters
    ----------
    tag : str, optional (Default: None)
        A label associated with the operator, for debugging purposes.

    Attributes
    ----------
    tag : str or None
        A label associated with the operator, for debugging purposes.
    """

    def __init__(self, tag=None):
        self.tag = tag

    def __repr__(self):
        return "<%s%s at 0x%x>" % (
            self.__class__.__name__, self._tagstr(), id(self))

    def __str__(self):
        strs = (s for s in (self._descstr(), self._tagstr()) if s)
        return "%s{%s}" % (self.__class__.__name__, ' '.join(strs))

    def _descstr(self):
        return ''

    def _tagstr(self):
        return ('"%s"' % self.tag) if self.tag is not None else ''

    @property
    def all_signals(self):
        return self.reads + self.sets + self.incs + self.updates

    @property
    def incs(self):
        """Signals incremented by this operator.

        Increments will be applied after sets (if it is set), and before reads.
        """
        return self._incs

    @incs.setter
    def incs(self, val):
        self._incs = val

    @property
    def reads(self):
        """Signals that are read and not modified by this operator.

        Reads occur after increments, and before updates.
        """
        return self._reads

    @reads.setter
    def reads(self, val):
        self._reads = val

    @property
    def sets(self):
        """Signals set by this operator.

        Sets occur first, before increments. A signal that is set here cannot
        be set or updated by any other operator.
        """
        return self._sets

    @sets.setter
    def sets(self, val):
        self._sets = val

    @property
    def updates(self):
        """Signals updated by this operator.

        Updates are the last operation to occur to a signal.
        """
        return self._updates

    @updates.setter
    def updates(self, val):
        self._updates = val

    def init_signals(self, signals):
        """Initialize the signals associated with this operator.

        The signals will be initialized into ``signals``.
        Operator subclasses that use extra buffers should create them here.

        Parameters
        ----------
        signals : SignalDict
            A mapping from signals to their associated live ndarrays.
        """
        for sig in self.all_signals:
            if sig not in signals:
                signals.init(sig)

    def make_step(self, signals, dt, rng):
        """Returns a callable that performs the desired computation.

        This method must be implemented by subclasses. To fully understand what
        an operator does, look at its implementation of ``make_step``.

        Parameters
        ----------
        signals : SignalDict
            A mapping from signals to their associated live ndarrays.
        dt : float
            Length of each simulation timestep, in seconds.
        rng : `numpy.random.RandomState`
            Random number generator for stochastic operators.
        """
        raise NotImplementedError("subclasses must implement this method.")

    @classmethod
    def supports_merge(cls):
        """Returns whether this operator type supports merges at all."""
        return False

    def can_merge(self, other):
        """Checks if this signal can be merged with another signal.

        Will return ``False`` by default. Override this method if an operator
        supports merging.

        This function is expected to be transitive and symmetric.
        """
        return False

    def merge(self, others):
        """Merge this operator with `others`.

        May lead to undefined behaviour if ``can_merge`` returns ``False`` for
        any of the elements in ``others``.

        Returns
        -------
        Operator
            The merged operator.
        dict
            Dictionary mapping old signals to new signals to update the
            signals of other operators.
        """
        raise NotImplementedError("Merge not supported by operator.")
<<<<<<< HEAD
=======

>>>>>>> b3a3709f

class TimeUpdate(Operator):
    """Updates the simulation step and time.

    Implements ``step[...] += 1`` and ``time[...] = step * dt``.

    A separate operator is used (rather than a combination of `.Copy` and
    `.DotInc`) so that other backends can manage these important parts of the
    simulation state separately from other signals.

    Parameters
    ----------
    step : Signal
        The signal associated with the integer step counter.
    time : Signal
        The signal associated with the time (a float, in seconds).
    tag : str, optional (Default: None)
        A label associated with the operator, for debugging purposes.

    Attributes
    ----------
    step : Signal
        The signal associated with the integer step counter.
    tag : str or None
        A label associated with the operator, for debugging purposes.
    time : Signal
        The signal associated with the time (a float, in seconds).

    Notes
    -----
    1. sets ``[step, time]``
    2. incs ``[]``
    3. reads ``[]``
    4. updates ``[]``
    """

    def __init__(self, step, time, tag=None):
        super(TimeUpdate, self).__init__(tag=tag)
        self.step = step
        self.time = time

        self.sets = [step, time]
        self.incs = []
        self.reads = []
        self.updates = []

    def make_step(self, signals, dt, rng):
        step = signals[self.step]
        time = signals[self.time]

        def step_timeupdate():
            step[...] += 1
            time[...] = step * dt

        return step_timeupdate

    @classmethod
    def supports_merge(cls):
        return True

    def can_merge(self, other):
        return (self.__class__ is other.__class__)

    def merge(self, others):
        replacements = {}
        step = Signal.merge_signals_or_views(
            [self.step] + [o.step for o in others], replacements)
        time = Signal.merge_signals_or_views(
            [self.time] + [o.time for o in others], replacements)
        return TimeUpdate(step, time), replacements


class PreserveValue(Operator):
    """Marks a signal as ``set`` for the graph checker.

    This operator does no computation. It simply marks a signal as ``set``,
    allowing us to apply other ops to signals that we want to preserve their
    value across multiple time steps. It is used primarily for learning rules.

    Parameters
    ----------
    dst : Signal
        The signal whose value we want to preserve.
    tag : str, optional (Default: None)
        A label associated with the operator, for debugging purposes.

    Attributes
    ----------
    dst : Signal
        The signal whose value we want to preserve.
    tag : str or None
        A label associated with the operator, for debugging purposes.

    Notes
    -----
    1. sets ``[dst]``
    2. incs ``[]``
    3. reads ``[]``
    4. updates ``[]``
    """
    def __init__(self, dst, tag=None):
        super(PreserveValue, self).__init__(tag=tag)
        self.dst = dst

        self.sets = [dst]
        self.incs = []
        self.reads = []
        self.updates = []

    def _descstr(self):
        return str(self.dst)

    def make_step(self, signals, dt, rng):
        def step_preservevalue():
            pass
        return step_preservevalue


class Reset(Operator):
    """Assign a constant value to a Signal.

    Implements ``dst[...] = value``.

    Parameters
    ----------
    dst : Signal
        The Signal to reset.
    value : float, optional (Default: 0)
        The constant value to which ``dst`` is set.
    tag : str, optional (Default: None)
        A label associated with the operator, for debugging purposes.

    Attributes
    ----------
    dst : Signal
        The Signal to reset.
    tag : str or None
        A label associated with the operator, for debugging purposes.
    value : float
        The constant value to which ``dst`` is set.

    Notes
    -----
    1. sets ``[dst]``
    2. incs ``[]``
    3. reads ``[]``
    4. updates ``[]``
    """

    def __init__(self, dst, value=0, tag=None):
        super(Reset, self).__init__(tag=tag)
        self.dst = dst
        self.value = float(value)

        self.sets = [dst]
        self.incs = []
        self.reads = []
        self.updates = []

    def _descstr(self):
        return str(self.dst)

    def make_step(self, signals, dt, rng):
        target = signals[self.dst]
        value = self.value

        def step_reset():
            target[...] = value
        return step_reset

    @classmethod
    def supports_merge(cls):
        return True

    def can_merge(self, other):
        return (
            self.__class__ is other.__class__ and
            Signal.compatible([self.dst, other.dst]) and
            self.value == other.value)

    def merge(self, others):
        replacements = {}
        dst = Signal.merge_signals_or_views(
            [self.dst] + [o.dst for o in others], replacements)
        return Reset(dst, self.value), replacements


class Copy(Operator):
    """Assign the value of one signal to another.

    Implements ``dst[...] = src``.

    Parameters
    ----------
    src : Signal
        The signal that will be copied (read).
    dst : Signal
        The signal that will be assigned to (set).
    tag : str, optional (Default: None)
        A label associated with the operator, for debugging purposes.

    Attributes
    ----------
    dst : Signal
        The signal that will be assigned to (set).
    src : Signal
        The signal that will be copied (read).
    tag : str or None
        A label associated with the operator, for debugging purposes.

    Notes
    -----
    1. sets ``[dst]``
    2. incs ``[]``
    3. reads ``[src]``
    4. updates ``[]``
    """

    def __init__(self, src, dst, tag=None):
        super(Copy, self).__init__(tag=tag)
        self.src = src
        self.dst = dst

        self.sets = [dst]
        self.incs = []
        self.reads = [src]
        self.updates = []

    def _descstr(self):
        return '%s -> %s' % (self.src, self.dst)

    def make_step(self, signals, dt, rng):
        src = signals[self.src]
        dst = signals[self.dst]

        def step_copy():
            dst[...] = src
        return step_copy

    @classmethod
    def supports_merge(cls):
        return True

    def can_merge(self, other):
        return (
            self.__class__ is other.__class__ and
            Signal.compatible([self.dst, other.dst]) and
            Signal.compatible([self.src, other.src]))

    def merge(self, others):
        replacements = {}
        dst = Signal.merge_signals_or_views(
            [self.dst] + [o.dst for o in others], replacements)
        src = Signal.merge_signals_or_views(
            [self.src] + [o.src for o in others], replacements)
        return Copy(src, dst), replacements


class SlicedCopy(Operator):
    """Assign the value of a slice of one signal to another slice.

    Implements ``dst[dst_slice] = src[src_slice]``.

    This operator can also implement ``dst[dst_slice] += src[src_slice]``
    using the parameter ``inc``.

    Parameters
    ----------
    dst : Signal
        The signal that will be assigned to (set).
    src : Signal
        The signal that will be copied (read).
    dst_slice : slice or Ellipsis, optional (Default: Ellipsis)
        Slice associated with ``dst``.
    src_slice : slice or Ellipsis, optional (Default: Ellipsis)
        Slice associated with ``src``
    inc : bool, optional (Default: False)
        Whether this should be an increment rather than a copy.
    tag : str, optional (Default: None)
        A label associated with the operator, for debugging purposes.

    Attributes
    ----------
    dst : Signal
        The signal that will be assigned to (set).
    dst_slice : list or Ellipsis
        Indices associated with ``dst``.
    src : Signal
        The signal that will be copied (read).
    src_slice : list or Ellipsis
        Indices associated with ``src``
    tag : str or None
        A label associated with the operator, for debugging purposes.

    Notes
    -----
    1. sets ``[] if inc else [dst]``
    2. incs ``[dst] if inc else []``
    3. reads ``[src]``
    4. updates ``[]``
    """

    def __init__(self, src, dst, src_slice=Ellipsis, dst_slice=Ellipsis,
                 inc=False, tag=None):
        super(SlicedCopy, self).__init__(tag=tag)

        if isinstance(src_slice, slice):
            src = src[src_slice]
            src_slice = Ellipsis
        if isinstance(dst_slice, slice):
            dst = dst[dst_slice]
            dst_slice = Ellipsis
        # ^ src_slice and dst_slice are now either lists of indices or Ellipsis

        self.src = src
        self.dst = dst
        self.src_slice = src_slice
        self.dst_slice = dst_slice
        self.inc = inc

        self.sets = [] if inc else [dst]
        self.incs = [dst] if inc else []
        self.reads = [src]
        self.updates = []

    def _descstr(self):
        return '%s[%s] -> %s[%s], inc=%s' % (
            self.src, self.src_slice, self.dst, self.dst_slice, self.inc)

    def make_step(self, signals, dt, rng):
        src = signals[self.src]
        dst = signals[self.dst]
        src_slice = self.src_slice
        dst_slice = self.dst_slice
        inc = self.inc

        def step_slicedcopy():
            if inc:
                dst[dst_slice] += src[src_slice]
            else:
                dst[dst_slice] = src[src_slice]
        return step_slicedcopy

    @classmethod
    def supports_merge(cls):
        return True

    def can_merge(self, other):
        return (
            self.__class__ is other.__class__ and
            Signal.compatible([self.src, other.src]) and
            Signal.compatible([self.dst, other.dst]) and
            self.src_slice is Ellipsis and self.dst_slice is Ellipsis and
            other.src_slice is Ellipsis and other.dst_slice is Ellipsis and
            self.inc == other.inc)

    def _merged_slice(self, signals, slices):
        if all(s is Ellipsis for s in slices):
            return Ellipsis
        elif any(s is Ellipsis for s in slices):
            raise ValueError("Mixed Ellipsis with list of indices.")

        offset = 0
        merged_slice = []
        for sig, sl in zip(signals, slices):
            merged_slice.extend([i + offset for i in sl])
            offset += sig.size
        return merged_slice

    def merge(self, others):
        src_sigs = [self.src] + [o.src for o in others]
        dst_sigs = [self.dst] + [o.dst for o in others]

        replacements = {}
        src = Signal.merge_signals_or_views(src_sigs, replacements)
        dst = Signal.merge_signals_or_views(dst_sigs, replacements)
        src_slice = self._merged_slice(
            src_sigs, [self.src_slice] + [o.src_slice for o in others])
        dst_slice = self._merged_slice(
            dst_sigs, [self.dst_slice] + [o.dst_slice for o in others])
        return SlicedCopy(
            src, dst, src_slice=src_slice, dst_slice=dst_slice,
            inc=self.inc), replacements


class ElementwiseInc(Operator):
    """Increment signal ``Y`` by ``A * X`` (with broadcasting).

    Implements ``Y[...] += A * X``.

    Parameters
    ----------
    A : Signal
        The first signal to be multiplied.
    X : Signal
        The second signal to be multiplied.
    Y : Signal
        The signal to be incremented.
    tag : str, optional (Default: None)
        A label associated with the operator, for debugging purposes.

    Attributes
    ----------
    A : Signal
        The first signal to be multiplied.
    tag : str or None
        A label associated with the operator, for debugging purposes.
    X : Signal
        The second signal to be multiplied.
    Y : Signal
        The signal to be incremented.

    Notes
    -----
    1. sets ``[]``
    2. incs ``[Y]``
    3. reads ``[A, X]``
    4. updates ``[]``
    """

    def __init__(self, A, X, Y, tag=None):
        super(ElementwiseInc, self).__init__(tag=tag)
        self.A = A
        self.X = X
        self.Y = Y

        self.sets = []
        self.incs = [Y]
        self.reads = [A, X]
        self.updates = []

    def _descstr(self):
        return '%s, %s -> %s' % (self.A, self.X, self.Y)

    def make_step(self, signals, dt, rng):
        A = signals[self.A]
        X = signals[self.X]
        Y = signals[self.Y]

        # check broadcasting shapes
        Ashape = npext.broadcast_shape(A.shape, 2)
        Xshape = npext.broadcast_shape(X.shape, 2)
        Yshape = npext.broadcast_shape(Y.shape, 2)
        assert all(len(s) == 2 for s in [Ashape, Xshape, Yshape])
        for da, dx, dy in zip(Ashape, Xshape, Yshape):
            if not (da in [1, dy] and dx in [1, dy] and max(da, dx) == dy):
                raise BuildError("Incompatible shapes in ElementwiseInc: "
                                 "Trying to do %s += %s * %s" %
                                 (Yshape, Ashape, Xshape))

        def step_elementwiseinc():
            Y[...] += A * X
        return step_elementwiseinc

    @classmethod
    def supports_merge(cls):
        return True

    def can_merge(self, other):
        return (
            self.__class__ is other.__class__ and
            Signal.compatible([self.A, other.A], axis=self.A.ndim - 1) and
            Signal.compatible([self.X, other.X], axis=self.X.ndim - 1) and
            Signal.compatible([self.Y, other.Y], axis=self.Y.ndim - 1))

    def merge(self, others):
        replacements = {}
        A = Signal.merge_signals_or_views(
            [self.A] + [o.A for o in others], replacements,
            axis=self.A.ndim - 1)
        X = Signal.merge_signals_or_views(
            [self.X] + [o.X for o in others], replacements,
            axis=self.X.ndim - 1)
        Y = Signal.merge_signals_or_views(
            [self.Y] + [o.Y for o in others], replacements,
            axis=self.Y.ndim - 1)
        return ElementwiseInc(A, X, Y), replacements


def reshape_dot(A, X, Y, tag=None):
    """Checks if the dot product needs to be reshaped.

    Also does a bunch of error checking based on the shapes of A and X.
    """
    badshape = False
    ashape = (1,) if A.shape == () else A.shape
    xshape = (1,) if X.shape == () else X.shape

    if A.shape == ():
        incshape = X.shape
    elif X.shape == ():
        incshape = A.shape
    elif X.ndim == 1:
        badshape = ashape[-1] != xshape[0]
        incshape = ashape[:-1]
    else:
        badshape = ashape[-1] != xshape[-2]
        incshape = ashape[:-1] + xshape[:-2] + xshape[-1:]

    if (badshape or incshape != Y.shape) and incshape != ():
        raise BuildError("shape mismatch in %s: %s x %s -> %s"
                         % (tag, A.shape, X.shape, Y.shape))

    # Reshape to handle case when np.dot(A, X) and Y are both scalars
    return (np.dot(A, X)).size == Y.size == 1


class DotInc(Operator):
    """Increment signal ``Y`` by ``dot(A, X)``.

    Implements ``Y[...] += np.dot(A, X)``.

    .. note:: Currently, this only supports matrix-vector multiplies
              for compatibility with Nengo OCL.

    Parameters
    ----------
    A : Signal
        The first signal to be multiplied (a matrix).
    X : Signal
        The second signal to be multiplied (a vector).
    Y : Signal
        The signal to be incremented.
    tag : str, optional (Default: None)
        A label associated with the operator, for debugging purposes.

    Attributes
    ----------
    A : Signal
        The first signal to be multiplied.
    tag : str or None
        A label associated with the operator, for debugging purposes.
    X : Signal
        The second signal to be multiplied.
    Y : Signal
        The signal to be incremented.

    Notes
    -----
    1. sets ``[]``
    2. incs ``[Y]``
    3. reads ``[A, X]``
    4. updates ``[]``
    """

    def __init__(self, A, X, Y, tag=None):
        super(DotInc, self).__init__(tag=tag)

        if X.ndim >= 2 and any(d > 1 for d in X.shape[1:]):
            raise BuildError("X must be a column vector")
        if Y.ndim >= 2 and any(d > 1 for d in Y.shape[1:]):
            raise BuildError("Y must be a column vector")

        self.A = A
        self.X = X
        self.Y = Y

        self.sets = []
        self.incs = [Y]
        self.reads = [A, X]
        self.updates = []

    def _descstr(self):
        return '%s, %s -> %s' % (self.A, self.X, self.Y)

    def make_step(self, signals, dt, rng):
        X = signals[self.X]
        A = signals[self.A]
        Y = signals[self.Y]
        reshape = reshape_dot(A, X, Y, self.tag)

        def step_dotinc():
            inc = np.dot(A, X)
            if reshape:
                inc = np.asarray(inc).reshape(Y.shape)
            Y[...] += inc
        return step_dotinc

    @classmethod
    def supports_merge(cls):
        return True

    def can_merge(self, other):
        if self.__class__ is not other.__class__:
            return False

        if self.X is other.X:
            # simple merge might be possible
            return (Signal.compatible([self.Y, other.Y]) and
                    Signal.compatible([self.A, other.A]))

        # check if BSR merge is possible
        try:
            # Not using Signal.compatible for A, because A must not be a view.
            Signal.check_signals_mergeable([self.A, other.A])
            from scipy.sparse import bsr_matrix
            assert bsr_matrix
        except (ValueError, ImportError):
            return False
        return (Signal.compatible([self.X, other.X]) and
                Signal.compatible([self.Y, other.Y]) and
                self.A.shape == other.A.shape)

    def merge(self, others):
        replacements = {}

        # Simple merge if all X are the same.
        if all(o.X is self.X for o in others):
            A = Signal.merge_signals_or_views(
                [self.A] + [o.A for o in others], replacements)
            Y = Signal.merge_signals_or_views(
                [self.Y] + [o.Y for o in others], replacements)
            return DotInc(A, self.X, Y), replacements

        # BSR merge if X differ
        X = Signal.merge_signals_or_views(
            [self.X] + [o.X for o in others], replacements)
        Y = Signal.merge_signals_or_views(
            [self.Y] + [o.Y for o in others], replacements)

        # Construct sparse A representation
<<<<<<< HEAD
        data = np.array(
            [self.A.initial_value] + [o.A.initial_value for o in others])
        indptr = np.arange(len(others) + 2, dtype=int)
        indices = np.arange(len(others) + 1, dtype=int)
        name = 'bsr_merged<' + ', '.join(
            [self.A.name] + [o.A.name for o in others]) + '>'
=======
        data = np.stack(
            [self.A.initial_value] + [o.A.initial_value for o in others])
        indptr = np.arange(len(others) + 2, dtype=int)
        indices = np.arange(len(others) + 1, dtype=int)
        name = 'bsr_merged<' + self.A.name + ', ..., ' + others[-1].A.name + '>'
>>>>>>> b3a3709f
        readonly = all([self.A.readonly] + [o.A.readonly for o in others])
        A = Signal(data, name=name, readonly=readonly)
        for i, s in enumerate([self.A] + [o.A for o in others]):
            replacements[s] = Signal(
                data[i], name="%s[%i]" % (s.name, i), base=A)
            assert np.all(s.initial_value == replacements[s].initial_value)
            assert s.shape == replacements[s].shape

        reshape = reshape_dot(
            self.A.initial_value, self.X.initial_value, self.Y.initial_value,
            tag=self.tag)
        return (
            BsrDotInc(
                A, X, Y, indices=indices, indptr=indptr, reshape=reshape),
            replacements)


class BsrDotInc(Operator):
    """Increment signal Y by dot(A, X) where is a matrix in block sparse row
    format.

    Requires SciPy.

    Currently, this only supports matrix-vector multiplies for compatibility
    with NengoOCL.

    Parameters
    ----------
    A : (k, r, c) Signal
        The signal providing the k data blocks with r rows and c columns.
    X : (k * c) Signal
        The signal providing the k column vectors to multiply with.
    Y : (k * r) Signal
        The signal providing the k column vectors to update.
    indices : ndarray
        Column indices, see `scipy.sparse.bsr_matrix` for details.
    indptr : ndarray
        Column index pointers, see `scipy.sparse.bsr_matrix` for details.
    reshape : bool
        Whether to reshape the result.
    """

    def __init__(self, A, X, Y, indices, indptr, reshape, tag=None):
        if X.ndim >= 2 and any(d > 1 for d in X.shape[1:]):
            raise BuildError("X must be a column vector")
        if Y.ndim >= 2 and any(d > 1 for d in Y.shape[1:]):
            raise BuildError("Y must be a column vector")

        self.A = A
        self.X = X
        self.Y = Y
        self.indices = indices
        self.indptr = indptr
        self.reshape = reshape
        self.tag = tag

        self.sets = []
        self.incs = [Y]
        self.reads = [A, X]
        self.updates = []

    def _descstr(self):
        return '%s, %s -> %s' % (self.A, self.X, self.Y)

    def make_step(self, signals, dt, rng):
        X = signals[self.X]
        A = signals[self.A]
        Y = signals[self.Y]

        def step_dotinc():
            from scipy.sparse import bsr_matrix
            mat_A = bsr_matrix((A, self.indices, self.indptr))
            inc = mat_A.dot(X)
            if self.reshape:
                inc = np.asarray(inc).reshape(Y.shape)
            Y[...] += inc
        return step_dotinc


class SimPyFunc(Operator):
    """Apply a Python function to a signal, with optional arguments.

    Implements ``output[...] = fn(*args)`` where ``args`` can
    include the current simulation time ``t`` and an input signal ``x``.

    Note that ``output`` may also be None, in which case the function is
    called but no output is captured.

    Parameters
    ----------
    output : Signal or None
        The signal to be set. If None, the function is still called.
    fn : callable
        The function to call.
    t : Signal or None
        The signal associated with the time (a float, in seconds).
        If None, the time will not be passed to ``fn``.
    x : Signal or None
        An input signal to pass to ``fn``.
        If None, an input signal will not be passed to ``fn``.
    tag : str, optional (Default: None)
        A label associated with the operator, for debugging purposes.

    Attributes
    ----------
    fn : callable
        The function to call.
    output : Signal or None
        The signal to be set. If None, the function is still called.
    t : Signal or None
        The signal associated with the time (a float, in seconds).
        If None, the time will not be passed to ``fn``.
    tag : str or None
        A label associated with the operator, for debugging purposes.
    x : Signal or None
        An input signal to pass to ``fn``.
        If None, an input signal will not be passed to ``fn``.

    Notes
    -----
    1. sets ``[] if output is None else [output]``
    2. incs ``[]``
    3. reads ``([] if t is None else [t]) + ([] if x is None else [x])``
    4. updates ``[]``
    """

    def __init__(self, output, fn, t, x, tag=None):
        super(SimPyFunc, self).__init__(tag=tag)
        self.output = output
        self.fn = fn
        self.t = t
        self.x = x

        self.sets = [] if output is None else [output]
        self.incs = []
        self.reads = ([] if t is None else [t]) + ([] if x is None else [x])
        self.updates = []

    def _descstr(self):
        return '%s -> %s, fn=%r' % (self.x, self.output, self.fn.__name__)

    def make_step(self, signals, dt, rng):
        fn = self.fn
        output = signals[self.output] if self.output is not None else None
        t = signals[self.t] if self.t is not None else None
        x = signals[self.x] if self.x is not None else None

        def step_simpyfunc():
            args = (np.copy(x),) if x is not None else ()
            y = fn(t.item(), *args) if t is not None else fn(*args)
            if output is not None:
                if y is None:  # required since Numpy turns None into NaN
                    raise SimulationError(
                        "Function %r returned None" % fn.__name__)
                try:
                    output[...] = y
                except ValueError:
                    raise SimulationError("Function %r returned invalid value "
                                          "%r" % (fn.__name__, y))

        return step_simpyfunc<|MERGE_RESOLUTION|>--- conflicted
+++ resolved
@@ -209,10 +209,7 @@
             signals of other operators.
         """
         raise NotImplementedError("Merge not supported by operator.")
-<<<<<<< HEAD
-=======
-
->>>>>>> b3a3709f
+
 
 class TimeUpdate(Operator):
     """Updates the simulation step and time.
@@ -834,20 +831,11 @@
             [self.Y] + [o.Y for o in others], replacements)
 
         # Construct sparse A representation
-<<<<<<< HEAD
-        data = np.array(
-            [self.A.initial_value] + [o.A.initial_value for o in others])
-        indptr = np.arange(len(others) + 2, dtype=int)
-        indices = np.arange(len(others) + 1, dtype=int)
-        name = 'bsr_merged<' + ', '.join(
-            [self.A.name] + [o.A.name for o in others]) + '>'
-=======
         data = np.stack(
             [self.A.initial_value] + [o.A.initial_value for o in others])
         indptr = np.arange(len(others) + 2, dtype=int)
         indices = np.arange(len(others) + 1, dtype=int)
         name = 'bsr_merged<' + self.A.name + ', ..., ' + others[-1].A.name + '>'
->>>>>>> b3a3709f
         readonly = all([self.A.readonly] + [o.A.readonly for o in others])
         A = Signal(data, name=name, readonly=readonly)
         for i, s in enumerate([self.A] + [o.A for o in others]):
