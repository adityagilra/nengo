import numpy as np

from nengo.builder import Builder, Operator, Signal
from nengo.builder.operator import DotInc, ElementwiseInc, Reset
from nengo.connection import LearningRule
from nengo.ensemble import Ensemble, Neurons
from nengo.exceptions import BuildError
<<<<<<< HEAD
from nengo.learning_rules import BCM, Oja, PES, Voja, InhVSG, VoltageRule
=======
from nengo.learning_rules import BCM, Oja, PES, Voja
>>>>>>> 2bc3dfd9
from nengo.node import Node
from nengo.synapses import Lowpass


class SimBCM(Operator):
    r"""Calculate connection weight change according to the BCM rule.

    Implements the Bienenstock-Cooper-Munroe learning rule of the form

    .. math:: \Delta \omega_{ij} = \kappa a_j (a_j - \theta_j) a_i

    where

    * :math:`\kappa` is a scalar learning rate,
    * :math:`a_j` is the activity of a postsynaptic neuron,
    * :math:`\theta_j` is an estimate of the average :math:`a_j`, and
    * :math:`a_i` is the activity of a presynaptic neuron.

    Parameters
    ----------
    pre_filtered : Signal
        The presynaptic activity, :math:`a_i`.
    post_filtered : Signal
        The postsynaptic activity, :math:`a_j`.
    theta : Signal
        The modification threshold, :math:`\theta_j`.
    delta : Signal
        The synaptic weight change to be applied, :math:`\Delta \omega_{ij}`.
    learning_rate : float
        The scalar learning rate, :math:`\kappa`.
    tag : str, optional (Default: None)
        A label associated with the operator, for debugging purposes.

    Attributes
    ----------
    delta : Signal
        The synaptic weight change to be applied, :math:`\Delta \omega_{ij}`.
    learning_rate : float
        The scalar learning rate, :math:`\kappa`.
    post_filtered : Signal
        The postsynaptic activity, :math:`a_j`.
    pre_filtered : Signal
        The presynaptic activity, :math:`a_i`.
    tag : str or None
        A label associated with the operator, for debugging purposes.
    theta : Signal
        The modification threshold, :math:`\theta_j`.

    Notes
    -----
    1. sets ``[]``
    2. incs ``[]``
    3. reads ``[pre_filtered, post_filtered, theta]``
    4. updates ``[delta]``
    """

    def __init__(self, pre_filtered, post_filtered, theta, delta,
                 learning_rate, tag=None):
        super(SimBCM, self).__init__(tag=tag)
<<<<<<< HEAD
        self.learning_rate = learning_rate

        self.sets = []
        self.incs = []
        if type(theta)==float:
            self.reads = [pre_filtered, post_filtered]
        else:
            self.reads = [pre_filtered, post_filtered, theta]
        self.updates = [delta]

    @property
    def delta(self):
        return self.updates[0]

    @property
    def pre_filtered(self):
        return self.reads[0]

    @property
    def post_filtered(self):
        return self.reads[1]

    @property
    def theta(self):
        return self.reads[2]

    def _descstr(self):
        return 'pre=%s, post=%s -> %s' % (
            self.pre_filtered, self.post_filtered, self.delta)

    def make_step(self, signals, dt, rng):
        pre_filtered = signals[self.pre_filtered]
        post_filtered = signals[self.post_filtered]
        if type(self.theta)==float:
            theta = self.theta
        else:
            theta = signals[self.theta]
        delta = signals[self.delta]
        alpha = self.learning_rate * dt

        def step_simbcm():
            delta[...] = np.outer(
                alpha * post_filtered * (post_filtered - theta), pre_filtered)
        return step_simbcm

class SimInhVSG(Operator):
    """Calculate delta omega according to the VSG rule."""
    def __init__(self, pre_filtered, post_filtered, theta, delta,
                 learning_signal, learning_rate, tag=None):
        self.post_filtered = post_filtered
        self.pre_filtered = pre_filtered
        self.theta = theta
        self.delta = delta
        self.learning_signal = learning_signal
=======
>>>>>>> 2bc3dfd9
        self.learning_rate = learning_rate

        self.sets = []
        self.incs = []
        self.reads = [pre_filtered, post_filtered, learning_signal]
        self.updates = [delta]

<<<<<<< HEAD
    def __str__(self):
        return 'SimInhVSG(pre=%s, post=%s -> %s%s)' % (
            self.pre_filtered, self.post_filtered, self.delta, self._tagstr)
=======
    @property
    def delta(self):
        return self.updates[0]

    @property
    def pre_filtered(self):
        return self.reads[0]

    @property
    def post_filtered(self):
        return self.reads[1]

    @property
    def theta(self):
        return self.reads[2]

    def _descstr(self):
        return 'pre=%s, post=%s -> %s' % (
            self.pre_filtered, self.post_filtered, self.delta)
>>>>>>> 2bc3dfd9

    def make_step(self, signals, dt, rng):
        pre_filtered = signals[self.pre_filtered]
        post_filtered = signals[self.post_filtered]
        delta = signals[self.delta]
        learning_signal = signals[self.learning_signal]
        alpha = self.learning_rate * dt

        def step_siminhvsg():
            delta[...] = -1.0 * np.outer(
                alpha * learning_signal * (post_filtered - self.theta), pre_filtered)
                                                                # -1.0* for enforcing inhibition
        return step_siminhvsg


class SimOja(Operator):
    r"""Calculate connection weight change according to the Oja rule.

    Implements the Oja learning rule of the form

    .. math:: \Delta \omega_{ij} = \kappa (a_i a_j - \beta a_j^2 \omega_{ij})

    where

    * :math:`\kappa` is a scalar learning rate,
    * :math:`a_i` is the activity of a presynaptic neuron,
    * :math:`a_j` is the activity of a postsynaptic neuron,
    * :math:`\beta` is a scalar forgetting rate, and
    * :math:`\omega_{ij}` is the connection weight between the two neurons.

    Parameters
    ----------
    pre_filtered : Signal
        The presynaptic activity, :math:`a_i`.
    post_filtered : Signal
        The postsynaptic activity, :math:`a_j`.
    weights : Signal
        The connection weight matrix, :math:`\omega_{ij}`.
    delta : Signal
        The synaptic weight change to be applied, :math:`\Delta \omega_{ij}`.
    learning_rate : float
        The scalar learning rate, :math:`\kappa`.
    beta : float
        The scalar forgetting rate, :math:`\beta`.
    tag : str, optional (Default: None)
        A label associated with the operator, for debugging purposes.

    Attributes
    ----------
    beta : float
        The scalar forgetting rate, :math:`\beta`.
    delta : Signal
        The synaptic weight change to be applied, :math:`\Delta \omega_{ij}`.
    learning_rate : float
        The scalar learning rate, :math:`\kappa`.
    post_filtered : Signal
        The postsynaptic activity, :math:`a_j`.
    pre_filtered : Signal
        The presynaptic activity, :math:`a_i`.
    tag : str or None
        A label associated with the operator, for debugging purposes.
    weights : Signal
        The connection weight matrix, :math:`\omega_{ij}`.

    Notes
    -----
    1. sets ``[]``
    2. incs ``[]``
    3. reads ``[pre_filtered, post_filtered, weights]``
    4. updates ``[delta]``
    """

    def __init__(self, pre_filtered, post_filtered, weights, delta,
                 learning_rate, beta, tag=None):
        super(SimOja, self).__init__(tag=tag)
        self.learning_rate = learning_rate
        self.beta = beta

        self.sets = []
        self.incs = []
        self.reads = [pre_filtered, post_filtered, weights]
        self.updates = [delta]

    @property
    def delta(self):
        return self.updates[0]

    @property
    def pre_filtered(self):
        return self.reads[0]

    @property
    def post_filtered(self):
        return self.reads[1]

    @property
    def weights(self):
        return self.reads[2]

    def _descstr(self):
        return 'pre=%s, post=%s -> %s' % (
            self.pre_filtered, self.post_filtered, self.delta)

    def make_step(self, signals, dt, rng):
        weights = signals[self.weights]
        pre_filtered = signals[self.pre_filtered]
        post_filtered = signals[self.post_filtered]
        delta = signals[self.delta]
        alpha = self.learning_rate * dt
        beta = self.beta

        def step_simoja():
            # perform forgetting
            post_squared = alpha * post_filtered * post_filtered
            delta[...] = -beta * weights * post_squared[:, None]

            # perform update
            delta[...] += np.outer(alpha * post_filtered, pre_filtered)

        return step_simoja


class SimVoja(Operator):
    r"""Simulates a simplified version of Oja's rule in the vector space.

    See :doc:`examples/learn_associations` for details.

    Parameters
    ----------
    pre_decoded : Signal
        Decoded activity from presynaptic ensemble, :math:`a_i`.
    post_filtered : Signal
        Filtered postsynaptic activity signal.
    scaled_encoders : Signal
        2d array of encoders, multiplied by ``scale``.
    delta : Signal
        The synaptic weight change to be applied, :math:`\Delta \omega_{ij}`.
    scale : ndarray
        The length of each encoder.
    learning_signal : Signal
        Scalar signal to be multiplied by ``learning_rate``. Expected to be
        either 0 or 1 to turn learning off or on, respectively.
    learning_rate : float
        The scalar learning rate.
    tag : str, optional (Default: None)
        A label associated with the operator, for debugging purposes.

    Attributes
    ----------
    delta : Signal
        The synaptic weight change to be applied, :math:`\Delta \omega_{ij}`.
    learning_rate : float
        The scalar learning rate.
    learning_signal : Signal
        Scalar signal to be multiplied by ``learning_rate``. Expected to be
        either 0 or 1 to turn learning off or on, respectively.
    post_filtered : Signal
        Filtered postsynaptic activity signal.
    pre_decoded : Signal
        Decoded activity from presynaptic ensemble, :math:`a_i`.
    scale : ndarray
        The length of each encoder.
    scaled_encoders : Signal
        2d array of encoders, multiplied by ``scale``.
    tag : str or None
        A label associated with the operator, for debugging purposes.

    Notes
    -----
    1. sets ``[]``
    2. incs ``[]``
    3. reads ``[pre_decoded, post_filtered, scaled_encoders, learning_signal]``
    4. updates ``[delta]``
    """

    def __init__(self, pre_decoded, post_filtered, scaled_encoders, delta,
                 scale, learning_signal, learning_rate, tag=None):
        super(SimVoja, self).__init__(tag=tag)
        self.scale = scale
        self.learning_rate = learning_rate

        self.sets = []
        self.incs = []
        self.reads = [
            pre_decoded, post_filtered, scaled_encoders, learning_signal]
        self.updates = [delta]

    @property
    def delta(self):
        return self.updates[0]

    @property
    def learning_signal(self):
        return self.reads[3]

    @property
    def pre_decoded(self):
        return self.reads[0]

    @property
    def post_filtered(self):
        return self.reads[1]

    @property
    def scaled_encoders(self):
        return self.reads[2]

    @property
    def weights(self):
        return self.reads[2]

    def _descstr(self):
        return 'pre=%s, post=%s -> %s' % (
            self.pre_decoded, self.post_filtered, self.delta)

    def make_step(self, signals, dt, rng):
        pre_decoded = signals[self.pre_decoded]
        post_filtered = signals[self.post_filtered]
        scaled_encoders = signals[self.scaled_encoders]
        delta = signals[self.delta]
        learning_signal = signals[self.learning_signal]
        alpha = self.learning_rate * dt
        scale = self.scale[:, np.newaxis]

        def step_simvoja():
            delta[...] = alpha * learning_signal * (
                scale * np.outer(post_filtered, pre_decoded) -
                post_filtered[:, np.newaxis] * scaled_encoders)
        return step_simvoja


def get_pre_ens(conn):
    return (conn.pre_obj if isinstance(conn.pre_obj, Ensemble)
            else conn.pre_obj.ensemble)


def get_post_ens(conn):
    return (conn.post_obj if isinstance(conn.post_obj, (Ensemble, Node))
            else conn.post_obj.ensemble)


@Builder.register(LearningRule)
def build_learning_rule(model, rule):
    """Builds a `.LearningRule` object into a model.

    A brief summary of what happens in the learning rule build process,
    in order:

    1. Create a delta signal for the weight change.
    2. Add an operator to increment the weights by delta.
    3. Call build function for the learning rule type.

    The learning rule system is designed to work with multiple learning rules
    on the same connection. If only one learning rule was to be applied to the
    connection, then we could directly modify the weights, rather than
    calculating the delta here and applying it in `.build_connection`.
    However, with multiple learning rules, we must isolate each delta signal
    in case calculating the delta depends on the weights themselves,
    making the calculation depend on the order of the learning rule
    evaluations.

    Parameters
    ----------
    model : Model
        The model to build into.
    rule : LearningRule
        The learning rule to build.

    Notes
    -----
    Sets ``model.params[rule]`` to ``None``.
    """

    conn = rule.connection

    # --- Set up delta signal
    if rule.modifies == 'encoders':
        if not conn.is_decoded:
            ValueError("The connection must be decoded in order to use "
                       "encoder learning.")
        post = get_post_ens(conn)
        target = model.sig[post]['encoders']
        tag = "encoders += delta"
    elif rule.modifies in ('decoders', 'weights'):
        target = model.sig[conn]['weights']
        tag = "weights += delta"
    else:
        raise BuildError("Unknown target %r" % rule.modifies)

    delta = Signal(np.zeros(target.shape), name='Delta')

<<<<<<< HEAD

    # update the target (weights/encoders as set above)
    # clip based on clipType
    # decay weights based on decay_rate
=======
>>>>>>> 2bc3dfd9
    model.add_op(
        ElementwiseInc(model.sig['common'][1],
                        delta, target, tag=tag, 
                        clipType=rule.learning_rule_type.clipType,
                        decay_factor=(1.0-rule.learning_rule_type.decay_rate_x_dt)))
    model.sig[rule]['delta'] = delta

    model.params[rule] = None  # by default, no build-time info to return
    model.build(rule.learning_rule_type, rule)  # updates delta


@Builder.register(BCM)
def build_bcm(model, bcm, rule):
    """Builds a `.BCM` object into a model.

    Calls synapse build functions to filter the pre and post activities,
    and adds a `.SimBCM` operator to the model to calculate the delta.

    Parameters
    ----------
    model : Model
        The model to build into.
    bcm : BCM
        Learning rule type to build.
    rule : LearningRule
        The learning rule object corresponding to the neuron type.

    Notes
    -----
    Does not modify ``model.params[]`` and can therefore be called
    more than once with the same `.BCM` instance.
    """

    conn = rule.connection
    pre_activities = model.sig[get_pre_ens(conn).neurons]['out']
    pre_filtered = model.build(Lowpass(bcm.pre_tau), pre_activities)
    post_activities = model.sig[get_post_ens(conn).neurons]['out']
    post_filtered = model.build(Lowpass(bcm.post_tau), post_activities)
    if bcm.theta is None:
        theta = model.build(Lowpass(bcm.theta_tau), post_filtered)
    else:
        theta = float(bcm.theta)

    model.add_op(SimBCM(pre_filtered,
                        post_filtered,
                        theta,
                        model.sig[rule]['delta'],
                        learning_rate=bcm.learning_rate))

    # expose these for probes
    model.sig[rule]['theta'] = theta
    model.sig[rule]['pre_filtered'] = pre_filtered
    model.sig[rule]['post_filtered'] = post_filtered

<<<<<<< HEAD

@Builder.register(InhVSG)
def build_inhvsg(model, inhvsg, rule):
    conn = rule.connection

    # Learning signal, defaults to 1 in case no connection is made
    # and multiplied by the learning_rate * dt
    learning = Signal(np.zeros(rule.size_in), name="InhVSG:learning")
    assert rule.size_in == 1
    model.add_op(Reset(learning, value=1.0))
    model.sig[rule]['in'] = learning  # optional connection will attach here

    pre_activities = model.sig[get_pre_ens(conn).neurons]['out']
    pre_filtered = model.build(Lowpass(inhvsg.pre_tau), pre_activities)
    post_activities = model.sig[get_post_ens(conn).neurons]['out']
    post_filtered = model.build(Lowpass(inhvsg.post_tau), post_activities)

    model.add_op(SimInhVSG(pre_filtered,
                        post_filtered,
                        inhvsg.theta,
                        model.sig[rule]['delta'],
                        learning,
                        learning_rate=inhvsg.learning_rate))

    # expose these for probes
    model.sig[rule]['pre_filtered'] = pre_filtered
    model.sig[rule]['post_filtered'] = post_filtered

=======
>>>>>>> 2bc3dfd9

@Builder.register(Oja)
def build_oja(model, oja, rule):
    """Builds a `.BCM` object into a model.

    Calls synapse build functions to filter the pre and post activities,
    and adds a `.SimOja` operator to the model to calculate the delta.

    Parameters
    ----------
    model : Model
        The model to build into.
    oja : Oja
        Learning rule type to build.
    rule : LearningRule
        The learning rule object corresponding to the neuron type.

    Notes
    -----
    Does not modify ``model.params[]`` and can therefore be called
    more than once with the same `.Oja` instance.
    """

    conn = rule.connection
    pre_activities = model.sig[get_pre_ens(conn).neurons]['out']
    post_activities = model.sig[get_post_ens(conn).neurons]['out']
    pre_filtered = model.build(Lowpass(oja.pre_tau), pre_activities)
    post_filtered = model.build(Lowpass(oja.post_tau), post_activities)

    model.add_op(SimOja(pre_filtered,
                        post_filtered,
                        model.sig[conn]['weights'],
                        model.sig[rule]['delta'],
                        learning_rate=oja.learning_rate,
                        beta=oja.beta))

    # expose these for probes
    model.sig[rule]['pre_filtered'] = pre_filtered
    model.sig[rule]['post_filtered'] = post_filtered


@Builder.register(Voja)
def build_voja(model, voja, rule):
    """Builds a `.Voja` object into a model.

    Calls synapse build functions to filter the post activities,
    and adds a `.SimVoja` operator to the model to calculate the delta.

    Parameters
    ----------
    model : Model
        The model to build into.
    voja : Voja
        Learning rule type to build.
    rule : LearningRule
        The learning rule object corresponding to the neuron type.

    Notes
    -----
    Does not modify ``model.params[]`` and can therefore be called
    more than once with the same `.Voja` instance.
    """

    conn = rule.connection

    # Filtered post activity
    post = conn.post_obj
    if voja.post_tau is not None:
        post_filtered = model.build(
            Lowpass(voja.post_tau), model.sig[post]['out'])
    else:
        post_filtered = model.sig[post]['out']

    # Learning signal, defaults to 1 in case no connection is made
    # and multiplied by the learning_rate * dt
    learning = Signal(np.zeros(rule.size_in), name="Voja:learning")
    assert rule.size_in == 1
    model.add_op(Reset(learning, value=1.0))
    model.sig[rule]['in'] = learning  # optional connection will attach here

    scaled_encoders = model.sig[post]['encoders']
    # The gain and radius are folded into the encoders during the ensemble
    # build process, so we need to make sure that the deltas are proportional
    # to this scaling factor
    encoder_scale = model.params[post].gain / post.radius
    assert post_filtered.shape == encoder_scale.shape

    model.add_op(
        SimVoja(pre_decoded=model.sig[conn]['out'],
                post_filtered=post_filtered,
                scaled_encoders=scaled_encoders,
                delta=model.sig[rule]['delta'],
                scale=encoder_scale,
                learning_signal=learning,
                learning_rate=voja.learning_rate))

    model.sig[rule]['scaled_encoders'] = scaled_encoders
    model.sig[rule]['post_filtered'] = post_filtered

<<<<<<< HEAD

@Builder.register(VoltageRule)
def build_voltagerule(model, voltagerule, rule):
    conn = rule.connection

    if not isinstance(conn.pre_obj, (Neurons,Ensemble)):
        raise ValueError("'pre' object '%s' should be Neurons/Ensemble for VoltageRule"
                         % (conn.pre_obj))
    if not isinstance(conn.post_obj, (Neurons,Ensemble)):
        raise ValueError("'post' object '%s' should be Neurons/Ensemble for VoltageRule"
                         % (conn.post_obj))

    voltage = model.sig[conn.post_obj]['voltage']
    acts = model.build(Lowpass(voltagerule.pre_tau), model.sig[conn.pre_obj]['out'])

    # Use the post-synaptic voltage as the local error signal
    local_error = Signal(np.zeros(voltage.shape), name="VoltageRule:correction")
    model.add_op(Reset(local_error))
    
    # correction = -learning_rate * (dt / n_neurons) * error
    n_neurons = (conn.pre_obj.n_neurons if isinstance(conn.pre_obj, Ensemble)
                 else conn.pre_obj.size_in)
    n_neurons = (conn.pre_obj.n_neurons if isinstance(conn.pre_obj, Ensemble)
                 else conn.pre_obj.size_in)
    lr_sig = Signal(-voltagerule.learning_rate * model.dt / n_neurons,
                    name="VoltageRule:learning_rate")
    model.add_op(DotInc(lr_sig, voltage, local_error, tag="VoltageRule:correct"))

    delta = model.sig[rule]['delta']
    # either reset delta OR keep it with decay (integral of delta)
    if voltagerule.integral_tau is None:
        model.add_op(Reset(delta))
        decay_factor = 1.0
    else:
        # need to preserve or reset, else Nengo complains
        model.add_op(PreserveValue(delta))
        # integration with kernel of tau integral_tau, normalized to 1
        decay_factor = (1.0 - model.dt/voltagerule.integral_tau)\
                                *model.dt/voltagerule.integral_tau

    # delta = local_error * activities
    model.add_op(ElementwiseInc(
        local_error.column(), acts.row(), delta,
        tag="VoltageRule:Inc Delta", decay_factor=decay_factor))

    # expose these for probes
    model.sig[rule]['correction'] = local_error
    model.sig[rule]['activities'] = acts

=======
>>>>>>> 2bc3dfd9

@Builder.register(PES)
def build_pes(model, pes, rule):
    """Builds a `.PES` object into a model.

    Calls synapse build functions to filter the pre activities,
    and adds several operators to implement the PES learning rule.
    Unlike other learning rules, there is no corresponding `.Operator`
    subclass for the PES rule. Instead, the rule is implemented with
    generic operators like `.ElementwiseInc` and `.DotInc`.
    Generic operators are used because they are more likely to be
    implemented on other backends like Nengo OCL.

    Parameters
    ----------
    model : Model
        The model to build into.
    pes : PES
        Learning rule type to build.
    rule : LearningRule
        The learning rule object corresponding to the neuron type.

    Notes
    -----
    Does not modify ``model.params[]`` and can therefore be called
    more than once with the same `.PES` instance.
    """

    conn = rule.connection

    # Create input error signal
    error = Signal(np.zeros(rule.size_in), name="PES:error")
    model.add_op(Reset(error))
    model.sig[rule]['in'] = error  # error connection will attach here

    acts = model.build(Lowpass(pes.pre_tau), model.sig[conn.pre_obj]['out'])

    # Compute the correction, i.e. the scaled negative error
    correction = Signal(np.zeros(error.shape), name="PES:correction")
    model.add_op(Reset(correction))

    # correction = -learning_rate * (dt / n_neurons) * error
    n_neurons = (conn.pre_obj.n_neurons if isinstance(conn.pre_obj, Ensemble)
                 else conn.pre_obj.size_in)
    n_neurons_post = (conn.post_obj.n_neurons if isinstance(conn.post_obj, Ensemble)
                        else conn.post_obj.size_in)
    lr_sig = Signal(-pes.learning_rate * model.dt / n_neurons,
                    name="PES:learning_rate")
    model.add_op(ElementwiseInc(lr_sig, error, correction, tag="PES:correct"))

    if not conn.is_decoded:
        post = get_post_ens(conn)
        weights = model.sig[conn]['weights']
        encoders = model.sig[post]['encoders']

        # encoded = dot(encoders, correction)
        encoded = Signal(np.zeros(weights.shape[0]), name="PES:encoded")
        model.add_op(Reset(encoded))
        model.add_op(DotInc(encoders, correction, encoded, tag="PES:encode"))
        local_error = encoded
    elif isinstance(conn.pre_obj, (Ensemble, Neurons)):
        local_error = correction
    else:
        raise BuildError("'pre' object '%s' not suitable for PES learning"
                         % (conn.pre_obj))

    delta = model.sig[rule]['delta']
    # either reset delta OR keep it with decay (integral of delta)
    if pes.integral_tau is None:
        model.add_op(Reset(delta))
        decay_factor = 1.0
    else:
        # need to preserve or reset, else Nengo complains
        model.add_op(PreserveValue(delta))
        # integration with kernel of tau integral_tau, normalized to 1
        decay_factor = (1.0 - model.dt/pes.integral_tau)\
                                *model.dt/pes.integral_tau

    # delta = local_error * activities
    model.add_op(ElementwiseInc(
        local_error.column(), acts.row(), delta,
        tag="PES:Inc Delta", decay_factor=decay_factor))

    # expose these for probes
    model.sig[rule]['error'] = error
    model.sig[rule]['correction'] = correction
    model.sig[rule]['activities'] = acts<|MERGE_RESOLUTION|>--- conflicted
+++ resolved
@@ -5,11 +5,7 @@
 from nengo.connection import LearningRule
 from nengo.ensemble import Ensemble, Neurons
 from nengo.exceptions import BuildError
-<<<<<<< HEAD
 from nengo.learning_rules import BCM, Oja, PES, Voja, InhVSG, VoltageRule
-=======
-from nengo.learning_rules import BCM, Oja, PES, Voja
->>>>>>> 2bc3dfd9
 from nengo.node import Node
 from nengo.synapses import Lowpass
 
@@ -69,7 +65,6 @@
     def __init__(self, pre_filtered, post_filtered, theta, delta,
                  learning_rate, tag=None):
         super(SimBCM, self).__init__(tag=tag)
-<<<<<<< HEAD
         self.learning_rate = learning_rate
 
         self.sets = []
@@ -124,8 +119,6 @@
         self.theta = theta
         self.delta = delta
         self.learning_signal = learning_signal
-=======
->>>>>>> 2bc3dfd9
         self.learning_rate = learning_rate
 
         self.sets = []
@@ -133,11 +126,6 @@
         self.reads = [pre_filtered, post_filtered, learning_signal]
         self.updates = [delta]
 
-<<<<<<< HEAD
-    def __str__(self):
-        return 'SimInhVSG(pre=%s, post=%s -> %s%s)' % (
-            self.pre_filtered, self.post_filtered, self.delta, self._tagstr)
-=======
     @property
     def delta(self):
         return self.updates[0]
@@ -157,7 +145,6 @@
     def _descstr(self):
         return 'pre=%s, post=%s -> %s' % (
             self.pre_filtered, self.post_filtered, self.delta)
->>>>>>> 2bc3dfd9
 
     def make_step(self, signals, dt, rng):
         pre_filtered = signals[self.pre_filtered]
@@ -449,13 +436,9 @@
 
     delta = Signal(np.zeros(target.shape), name='Delta')
 
-<<<<<<< HEAD
-
     # update the target (weights/encoders as set above)
     # clip based on clipType
     # decay weights based on decay_rate
-=======
->>>>>>> 2bc3dfd9
     model.add_op(
         ElementwiseInc(model.sig['common'][1],
                         delta, target, tag=tag, 
@@ -510,8 +493,6 @@
     model.sig[rule]['pre_filtered'] = pre_filtered
     model.sig[rule]['post_filtered'] = post_filtered
 
-<<<<<<< HEAD
-
 @Builder.register(InhVSG)
 def build_inhvsg(model, inhvsg, rule):
     conn = rule.connection
@@ -538,9 +519,6 @@
     # expose these for probes
     model.sig[rule]['pre_filtered'] = pre_filtered
     model.sig[rule]['post_filtered'] = post_filtered
-
-=======
->>>>>>> 2bc3dfd9
 
 @Builder.register(Oja)
 def build_oja(model, oja, rule):
@@ -639,8 +617,6 @@
 
     model.sig[rule]['scaled_encoders'] = scaled_encoders
     model.sig[rule]['post_filtered'] = post_filtered
-
-<<<<<<< HEAD
 
 @Builder.register(VoltageRule)
 def build_voltagerule(model, voltagerule, rule):
@@ -690,9 +666,6 @@
     model.sig[rule]['correction'] = local_error
     model.sig[rule]['activities'] = acts
 
-=======
->>>>>>> 2bc3dfd9
-
 @Builder.register(PES)
 def build_pes(model, pes, rule):
     """Builds a `.PES` object into a model.
